--- conflicted
+++ resolved
@@ -225,10 +225,7 @@
     midpoint = matrix_min + 0.5 * (matrix_max - matrix_min)
     radius = midpoint - matrix_min
     return (midpoint, radius)
-<<<<<<< HEAD
-=======
-
->>>>>>> 70a9ba99
+
 
 def calc_matmul_range(range_A, range_B):
     (midpoint_A, radius_A) = range_to_midpoint_radius(range_A)
@@ -239,18 +236,6 @@
     out_min = out_base - radius
     return (out_min, out_max)
 
-<<<<<<< HEAD
-def calc_matmul_range(range_A, range_B):
-    (midpoint_A, radius_A) = range_to_midpoint_radius(range_A)
-    (midpoint_B, radius_B) = range_to_midpoint_radius(range_B)
-    radius = np.matmul(radius_A, np.abs(midpoint_B) + radius_B) + np.matmul(np.abs(midpoint_A), radius_B)
-    out_base = np.matmul(midpoint_A, midpoint_B)
-    out_max = out_base + radius
-    out_min = out_base - radius
-    return (out_min, out_max)
-
-=======
->>>>>>> 70a9ba99
 
 def calc_matmul_node_range(node, model, range_dict):
     # matmul range is execution-based so broadcast to elementwise shapes
@@ -328,7 +313,6 @@
     lowering_transforms = [BatchNormToAffine()]
     calc_range_with_lowering(prep_transforms, lowering_transforms, node, model, range_dict)
 
-<<<<<<< HEAD
 
 def calc_sub_range(node, model, range_dict):
     prep_transforms = []
@@ -440,119 +424,6 @@
     range_dict[node.output[0]].history_bias = []
 
 
-=======
-
-def calc_sub_range(node, model, range_dict):
-    prep_transforms = []
-    lowering_transforms = [ConvertSubToAdd()]
-    calc_range_with_lowering(prep_transforms, lowering_transforms, node, model, range_dict)
-
-
-def calc_div_range(node, model, range_dict):
-    prep_transforms = []
-    lowering_transforms = [ConvertDivToMul()]
-    calc_range_with_lowering(prep_transforms, lowering_transforms, node, model, range_dict)
-
-
-def calc_gemm_range(node, model, range_dict):
-    prep_transforms = []
-    lowering_transforms = [GemmToMatMul()]
-    calc_range_with_lowering(prep_transforms, lowering_transforms, node, model, range_dict)
-
-
-# integer quantized NNs often carry around "scaled integers": instead of pure
-# int operations, we typically have integers scaled by some scaling factor (which
-# may come at different granularities: tensor-wise, channel-wise...) and possibly
-# biased by some offset ("zero point" among other things)
-# the scaled-int range analysis tries to distinguish the underlying integer parts
-# of scaled-int tensors from any non-integer scaling factors and biases.
-# this analysis is meant to run as a second step after regular range analysis is
-# executed, and we already have derived elementwise (min, max) values for each
-# intermediate tensors.
-
-
-# return a list of Bool values, indicating whether each input to a node
-# has integer range info associated with it (True) or not (False)
-def check_int_inputs(node, range_dict):
-    inp_int_info = [range_dict[x].has_integer_info() for x in node.input]
-    return inp_int_info
-
-
-# for nodes that directly "pick" their output elements from input elements,
-# e.g permutation with or without repetition, we try to infer output scale and bias
-# by executing that node with its input scale/bias as the input. if scale/bias on an
-# input is not available, we check if that input is a constant (point interval) and use
-# that value instead.
-def calc_scalebias_from_execution(node, model, range_dict):
-    opset_version = model.model.opset_import[0].version
-    if len(node.output) > 1:
-        warn("Cannot infer scale for multi-output node")
-        return
-    ctx = {}
-    ctx[node.output[0]] = np.zeros(range_dict[node.output[0]].shape)
-    for inp in node.input:
-        if not (range_dict[inp].scale is None):
-            ctx[inp] = np.broadcast_to(range_dict[inp].scale, range_dict[inp].shape)
-        elif range_dict[inp].is_point_interval():
-            ctx[inp] = np.broadcast_to(range_dict[inp].range[0], range_dict[inp].shape)
-        else:
-            warn(f"Cannot infer scale for f{node.name}")
-            return
-    execute_node(node, ctx, model.graph, opset_version=opset_version)
-    range_dict[node.output[0]].scale = ctx[node.output[0]]
-    for inp in node.input:
-        if not (range_dict[inp].bias is None):
-            ctx[inp] = np.broadcast_to(range_dict[inp].bias, range_dict[inp].shape)
-        elif range_dict[inp].is_point_interval():
-            ctx[inp] = np.broadcast_to(range_dict[inp].range[0], range_dict[inp].shape)
-        else:
-            warn(f"Cannot infer bias for f{node.name}")
-            return
-    execute_node(node, ctx, model.graph, opset_version=opset_version)
-    range_dict[node.output[0]].bias = ctx[node.output[0]]
-
-
-# for a node that already has its output scale & bias computed, compute
-# the integer range based on the full range
-def calc_intrange_from_scalebias(node, model, range_dict):
-    for oname in node.output:
-        orange = range_dict[oname]
-        if (orange.scale is None) or (orange.bias is None):
-            warn("%s.%s has no output scale/bias, skipping" % (node.name, oname))
-            continue
-        # min/max may swap places due to negative scales
-        min_cand = (orange.range[0] - orange.bias) / orange.scale
-        max_cand = (orange.range[1] - orange.bias) / orange.scale
-        orange_int_min = np.minimum(min_cand, max_cand)
-        orange_int_min = np.round(orange_int_min)
-        orange_int_max = np.maximum(min_cand, max_cand)
-        orange_int_max = np.round(orange_int_max)
-        range_dict[oname].int_range = (orange_int_min, orange_int_max)
-
-
-# propagate integer range and scale/bias info for ReLU
-def calc_intrange_relu(node, model, range_dict):
-    inp_int_info = check_int_inputs(node, range_dict)
-    if not any(inp_int_info):
-        # must have at least one input with integer info, otherwise no point
-        warn(node.name + " has no integer info on inputs, cannot propagate")
-        return
-    # irange_inf = range_dict[node.input[0]]
-    # we'll use the ReLU output range to infer the integer parts
-    # * output range can only come from the ReLU identity part (input > 0)
-    # * scale and bias are always left unchanged, unless stuck channel
-    # range_max = S*int_range_max + B
-    # range_min = S*int_range_min + B
-    # S and B are identical between input and output
-    # range_dict[node.output[0]].scale = irange_inf.scale
-    # range_dict[node.output[0]].bias = irange_inf.bias
-    # calc_intrange_from_scalebias(node, model, range_dict)
-    # scale/bias history is reset
-    range_dict[node.output[0]].history_scale = []
-    range_dict[node.output[0]].history_bias = []
-
-
->>>>>>> 70a9ba99
 # propagate integer range and scale/bias info for Quant
 def calc_intrange_quant(node, model, range_dict):
     # get quantizer parameters
@@ -807,16 +678,6 @@
         return False
     # for the output dot product to have a non-dynamic scale & bias, we need to put
     # some constraints on the scale & bias for the inputs
-<<<<<<< HEAD
-    # for now: no biases, TODO figure out if we can have shared bias in some cases
-    i0_zerobias_ok = (irange_0_inf.bias == 0).all()
-    if not i0_zerobias_ok:
-        warn(f"Input 0 of {node.name} has non-0 bias, can't do scaled-int propagation")
-        return False
-    i1_zerobias_ok = (irange_1_inf.bias == 0).all()
-    if not i1_zerobias_ok:
-        warn(f"Input 1 of {node.name} has non-0 bias, can't do scaled-int propagation")
-=======
     # for the output dot product to have a non-dynamic scale & bias, we need to put
     # some constraints on the scale & bias for the inputs
     # for biases, we need the following conditions:
@@ -826,7 +687,6 @@
     i1_bias_ok = irange_1_inf.is_point_interval() and (irange_1_inf.bias == 0).all()
     if not (i0_bias_ok or i1_bias_ok):
         warn(f"Non-const inputs of {node.name} have non-zero bias, can't do scaled-int propagation")
->>>>>>> 70a9ba99
         return False
     # ensure scale information is un-broadcasted so we can check shapes etc properly
     i0_scale = unbroadcast_tensor(irange_0_inf.scale)
@@ -865,22 +725,13 @@
         return
     for node_in in node.input:
         irange_inf = range_dict[node_in]
-<<<<<<< HEAD
-        # be extra conservative for now: no negative scales, no biases
-        assert (irange_inf.scale >= 0).all(), "Need nonnegative scale for inputs"
-        assert (irange_inf.bias == 0).all(), "Need zero bias for weights"
-=======
         # be extra conservative for now: no negative scales
         assert (irange_inf.scale >= 0).all(), "Need nonnegative scale for inputs"
 
->>>>>>> 70a9ba99
     # compute updated scale and bias
     i0scale = unbroadcast_tensor(range_dict[node.input[0]].scale)
     i1scale = unbroadcast_tensor(range_dict[node.input[1]].scale)
     scale = i0scale * i1scale
-<<<<<<< HEAD
-    bias = np.asarray(0.0, dtype=np.float32)
-=======
     # new bias = (bias_0 * scale_1 * input_1) OR (scale_0 * input_0 * bias_1)
     irange_0_inf = range_dict[node.input[0]]
     irange_1_inf = range_dict[node.input[1]]
@@ -896,7 +747,6 @@
         bias = np.broadcast_to(irange_0_inf.bias, irange_0_inf.shape) @ (irange_1_inf.scale * irange_1_inf.int_range[0])
     else:
         assert False, f"Unhandled bias condition in {node.name}"
->>>>>>> 70a9ba99
     range_dict[node.output[0]].scale = scale
     range_dict[node.output[0]].bias = bias
     calc_intrange_from_scalebias(node, model, range_dict)
@@ -933,16 +783,6 @@
         return False
     # for the output dot product to have a non-dynamic scale & bias, we need to put
     # some constraints on the scale & bias for the inputs
-<<<<<<< HEAD
-    # for now: no biases, TODO figure out if we can have shared bias in some cases
-    i0_zerobias_ok = (irange_0_inf.bias == 0).all()
-    if not i0_zerobias_ok:
-        warn(f"Input 0 of {node.name} has non-0 bias, can't do scaled-int propagation")
-        return False
-    i1_zerobias_ok = (irange_1_inf.bias == 0).all()
-    if not i1_zerobias_ok:
-        warn(f"Input 1 of {node.name} has non-0 bias, can't do scaled-int propagation")
-=======
     # for biases, we need the following conditions:
     # - one of the inputs must be constant-valued (point interval)
     # - the bias of the constant-valued input must be zero
@@ -950,7 +790,6 @@
     i1_bias_ok = irange_1_inf.is_point_interval() and (irange_1_inf.bias == 0).all()
     if not (i0_bias_ok or i1_bias_ok):
         warn(f"Non-const inputs of {node.name} have non-zero bias, can't do scaled-int propagation")
->>>>>>> 70a9ba99
         return False
     # ensure scale information is un-broadcasted so we can check shapes etc properly
     i0_scale = unbroadcast_tensor(irange_0_inf.scale)
@@ -988,15 +827,9 @@
         return
     for node_in in node.input:
         irange_inf = range_dict[node_in]
-<<<<<<< HEAD
-        # be extra conservative for now: no negative scales, no biases
-        assert (irange_inf.scale >= 0).all(), "Need nonnegative scale for inputs"
-        assert (irange_inf.bias == 0).all(), "Need zero bias for weights"
-=======
         # be extra conservative for now: no negative scales
         assert (irange_inf.scale >= 0).all(), "Need nonnegative scale for inputs"
 
->>>>>>> 70a9ba99
     # compute updated scale and bias
     iscale_fixed = unbroadcast_tensor(range_dict[node.input[0]].scale)
     wscale_fixed = unbroadcast_tensor(range_dict[node.input[1]].scale)
@@ -1007,11 +840,6 @@
         desired_scale_shape[1] = target_example[1]
         wscale_fixed = wscale_fixed.reshape(desired_scale_shape)
     scale = iscale_fixed * wscale_fixed
-<<<<<<< HEAD
-    bias = np.asarray(0.0, dtype=np.float32)
-    range_dict[node.output[0]].scale = scale
-    range_dict[node.output[0]].bias = bias
-=======
 
     # new bias = (bias_0 * scale_1 * input_1) OR (scale_0 * input_0 * bias_1)
     irange_0_inf = range_dict[node.input[0]]
@@ -1043,7 +871,6 @@
         assert False, f"Unhandled bias condition in {node.name}"
     range_dict[node.output[0]].scale = scale
     range_dict[node.output[0]].bias = unbroadcast_tensor(bias)
->>>>>>> 70a9ba99
     calc_intrange_from_scalebias(node, model, range_dict)
     # inherit scale/bias history from both sides
     range_dict[node.output[0]].history_scale = (
